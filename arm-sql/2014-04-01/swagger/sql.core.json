{
  "swagger": "2.0",
  "info": {
    "title": "Azure SQL Database API spec",
    "description": "Provides create, read, update and delete functionality for Azure SQL resources including servers, databases, elastic pools, recommendations, operations, and usage metrics.",
    "version": "2014-04-01"
  },
  "host": "management.azure.com",
  "schemes": [
    "https"
  ],
  "consumes": [
    "application/json"
  ],
  "produces": [
    "application/json"
  ],
  "paths": {
    "/subscriptions/{subscriptionId}/resourceGroups/{resourceGroupName}/providers/Microsoft.Sql/servers/{serverName}/databases/{databaseName}/pause": {
      "post": {
        "tags": [
          "DatabaseActivation"
        ],
        "operationId": "Databases_PauseDataWarehouse",
        "description": "Pause an Azure SQL Data Warehouse database.",
        "parameters": [
          {
            "$ref": "#/parameters/ApiVersionParameter"
          },
          {
            "$ref": "#/parameters/SubscriptionIdParameter"
          },
          {
            "$ref": "#/parameters/ResourceGroupParameter"
          },
          {
            "$ref": "#/parameters/ServerNameParameter"
          },
          {
            "name": "databaseName",
            "in": "path",
            "required": true,
            "type": "string",
            "description": "The name of the Azure SQL Data Warehouse database to pause."
          }
        ],
        "responses": {
          "200": {
            "description": "OK"
          },
          "202": {
            "description": "Accepted"
          }
        },
        "x-ms-long-running-operation": true
      }
    },
    "/subscriptions/{subscriptionId}/resourceGroups/{resourceGroupName}/providers/Microsoft.Sql/servers/{serverName}/databases/{databaseName}/resume": {
      "post": {
        "tags": [
          "DatabaseActivation"
        ],
        "operationId": "Databases_ResumeDataWarehouse",
        "description": "Resume an Azure SQL Data Warehouse database.",
        "parameters": [
          {
            "$ref": "#/parameters/ApiVersionParameter"
          },
          {
            "$ref": "#/parameters/SubscriptionIdParameter"
          },
          {
            "$ref": "#/parameters/ResourceGroupParameter"
          },
          {
            "$ref": "#/parameters/ServerNameParameter"
          },
          {
            "name": "databaseName",
            "in": "path",
            "required": true,
            "type": "string",
            "description": "The name of the Azure SQL Data Warehouse database to resume."
          }
        ],
        "responses": {
          "202": {
            "description": "Accepted"
          },
          "200": {
            "description": "OK"
          }
        },
        "x-ms-long-running-operation": true
      }
    },
    "/subscriptions/{subscriptionId}/resourceGroups/{resourceGroupName}/providers/Microsoft.Sql/servers/{serverName}/databases/{databaseName}/restorePoints": {
      "get": {
        "tags": [
          "DatabaseBackup"
        ],
        "operationId": "Databases_ListRestorePoints",
        "description": "Returns a list of Azure SQL database restore points.",
        "parameters": [
          {
            "$ref": "#/parameters/ApiVersionParameter"
          },
          {
            "$ref": "#/parameters/SubscriptionIdParameter"
          },
          {
            "$ref": "#/parameters/ResourceGroupParameter"
          },
          {
            "$ref": "#/parameters/ServerNameParameter"
          },
          {
            "name": "databaseName",
            "in": "path",
            "required": true,
            "type": "string",
            "description": "The name of the Azure SQL database from which to retrieve available restore points."
          }
        ],
        "responses": {
          "200": {
            "description": "OK",
            "schema": {
              "$ref": "#/definitions/RestorePointListResult"
            }
          }
        },
        "x-ms-pageable": {
          "nextLinkName": null
        }
      }
    },
    "/subscriptions/{subscriptionId}/resourceGroups/{resourceGroupName}/providers/Microsoft.Sql/servers/{serverName}/databases/{databaseName}": {
      "put": {
        "tags": [
          "Databases"
        ],
        "operationId": "Databases_CreateOrUpdate",
        "description": "Creates a new Azure SQL database or updates an existing Azure SQL database. Location is a required property in the request body, and it must be the same as the location of the SQL server.",
        "parameters": [
          {
            "$ref": "#/parameters/ApiVersionParameter"
          },
          {
            "$ref": "#/parameters/SubscriptionIdParameter"
          },
          {
            "$ref": "#/parameters/ResourceGroupParameter"
          },
          {
            "$ref": "#/parameters/ServerNameParameter"
          },
          {
            "name": "databaseName",
            "in": "path",
            "required": true,
            "type": "string",
            "description": "The name of the Azure SQL database to be operated on (updated or created)."
          },
          {
            "name": "parameters",
            "in": "body",
            "required": true,
            "schema": {
              "$ref": "#/definitions/Database"
            },
            "description": "The required parameters for creating or updating a database."
          }
        ],
        "responses": {
          "200": {
            "description": "OK",
            "schema": {
              "$ref": "#/definitions/Database"
            }
          },
          "201": {
            "description": "Created",
            "schema": {
              "$ref": "#/definitions/Database"
            }
          },
          "202": {
            "description": "Accepted",
            "schema": {
              "$ref": "#/definitions/Database"
            }
          }
        },
        "x-ms-long-running-operation": true
      },
      "delete": {
        "tags": [
          "Databases"
        ],
        "operationId": "Databases_Delete",
        "description": "Deletes an Azure SQL database.",
        "parameters": [
          {
            "$ref": "#/parameters/ApiVersionParameter"
          },
          {
            "$ref": "#/parameters/SubscriptionIdParameter"
          },
          {
            "$ref": "#/parameters/ResourceGroupParameter"
          },
          {
            "$ref": "#/parameters/ServerNameParameter"
          },
          {
            "name": "databaseName",
            "in": "path",
            "required": true,
            "type": "string",
            "description": "The name of the Azure SQL database to be deleted."
          }
        ],
        "responses": {
          "200": {
            "description": "OK"
          },
          "204": {
            "description": "NoContent"
          }
        }
      },
      "get": {
        "tags": [
          "Databases"
        ],
        "operationId": "Databases_Get",
        "description": "Gets information about an Azure SQL database.",
        "parameters": [
          {
            "$ref": "#/parameters/ApiVersionParameter"
          },
          {
            "$ref": "#/parameters/SubscriptionIdParameter"
          },
          {
            "$ref": "#/parameters/ResourceGroupParameter"
          },
          {
            "$ref": "#/parameters/ServerNameParameter"
          },
          {
            "name": "databaseName",
            "in": "path",
            "required": true,
            "type": "string",
            "description": "The name of the Azure SQL database to be retrieved."
          },
          {
            "name": "$expand",
            "in": "query",
            "required": false,
            "type": "string",
            "description": "The comma separated list of child objects to expand in the response. Possible properties: serviceTierAdvisors, upgradeHint, transparentDataEncryption."
          }
        ],
        "responses": {
          "200": {
            "description": "OK",
            "schema": {
              "$ref": "#/definitions/Database"
            }
          }
        }
      }
    },
    "/subscriptions/{subscriptionId}/resourceGroups/{resourceGroupName}/providers/Microsoft.Sql/servers/{serverName}/databases": {
      "get": {
        "tags": [
          "Databases"
        ],
        "operationId": "Databases_ListByServer",
        "description": "Returns information about an Azure SQL database.",
        "parameters": [
          {
            "$ref": "#/parameters/ApiVersionParameter"
          },
          {
            "$ref": "#/parameters/SubscriptionIdParameter"
          },
          {
            "$ref": "#/parameters/ResourceGroupParameter"
          },
          {
            "$ref": "#/parameters/ServerNameParameter"
          }
        ],
        "responses": {
          "200": {
            "description": "OK",
            "schema": {
              "$ref": "#/definitions/DatabaseListResult"
            }
          }
        },
        "x-ms-pageable": {
          "nextLinkName": null
        }
      }
    },
    "/subscriptions/{subscriptionId}/resourceGroups/{resourceGroupName}/providers/Microsoft.Sql/servers/{serverName}/databases/{databaseName}/usages": {
      "get": {
        "tags": [
          "Databases"
        ],
        "operationId": "Databases_ListUsages",
        "description": "Returns information about Azure SQL database usages.",
        "parameters": [
          {
            "$ref": "#/parameters/ApiVersionParameter"
          },
          {
            "$ref": "#/parameters/SubscriptionIdParameter"
          },
          {
            "$ref": "#/parameters/ResourceGroupParameter"
          },
          {
            "$ref": "#/parameters/ServerNameParameter"
          },
          {
            "name": "databaseName",
            "in": "path",
            "required": true,
            "type": "string",
            "description": "The name of the Azure SQL database."
          }
        ],
        "responses": {
          "200": {
            "description": "OK",
            "schema": {
              "$ref": "#/definitions/DatabaseMetricListResult"
            }
          }
        },
        "x-ms-pageable": {
          "nextLinkName": null
        }
      }
    },
    "/subscriptions/{subscriptionId}/providers/Microsoft.Sql/servers": {
      "get": {
        "tags": [
          "Servers"
        ],
        "operationId": "Servers_List",
        "description": "Returns information about an Azure SQL server.",
        "parameters": [
          {
            "$ref": "#/parameters/ApiVersionParameter"
          },
          {
            "$ref": "#/parameters/SubscriptionIdParameter"
          }
        ],
        "responses": {
          "200": {
            "description": "OK",
            "schema": {
              "$ref": "#/definitions/ServerListResult"
            }
          }
        },
        "x-ms-pageable": {
          "nextLinkName": null
        }
      }
    },
    "/subscriptions/{subscriptionId}/resourceGroups/{resourceGroupName}/providers/Microsoft.Sql/servers/{serverName}": {
      "put": {
        "tags": [
          "Servers"
        ],
        "operationId": "Servers_CreateOrUpdate",
        "description": "Creates a new Azure SQL server.",
        "parameters": [
          {
            "$ref": "#/parameters/ApiVersionParameter"
          },
          {
            "$ref": "#/parameters/SubscriptionIdParameter"
          },
          {
            "$ref": "#/parameters/ResourceGroupParameter"
          },
          {
            "$ref": "#/parameters/ServerNameParameter"
          },
          {
            "name": "parameters",
            "in": "body",
            "required": true,
            "schema": {
              "$ref": "#/definitions/Server"
            },
            "description": "The required parameters for creating or updating a server."
          }
        ],
        "responses": {
          "200": {
            "description": "OK",
            "schema": {
              "$ref": "#/definitions/Server"
            }
          },
          "201": {
            "description": "Created",
            "schema": {
              "$ref": "#/definitions/Server"
            }
          }
        }
      },
      "delete": {
        "tags": [
          "Servers"
        ],
        "operationId": "Servers_Delete",
        "description": "Deletes a SQL server.",
        "parameters": [
          {
            "$ref": "#/parameters/ApiVersionParameter"
          },
          {
            "$ref": "#/parameters/SubscriptionIdParameter"
          },
          {
            "$ref": "#/parameters/ResourceGroupParameter"
          },
          {
            "$ref": "#/parameters/ServerNameParameter"
          }
        ],
        "responses": {
          "200": {
            "description": "OK"
          },
          "204": {
            "description": "Accepted"
          }
        }
      },
      "get": {
        "tags": [
          "Servers"
        ],
        "operationId": "Servers_GetByResourceGroup",
        "description": "Gets information about an Azure SQL server.",
        "parameters": [
          {
            "$ref": "#/parameters/ApiVersionParameter"
          },
          {
            "$ref": "#/parameters/SubscriptionIdParameter"
          },
          {
            "$ref": "#/parameters/ResourceGroupParameter"
          },
          {
            "$ref": "#/parameters/ServerNameParameter"
          }
        ],
        "responses": {
          "200": {
            "description": "OK",
            "schema": {
              "$ref": "#/definitions/Server"
            }
          }
        }
      }
    },
    "/subscriptions/{subscriptionId}/resourceGroups/{resourceGroupName}/providers/Microsoft.Sql/servers": {
      "get": {
        "tags": [
          "Servers"
        ],
        "operationId": "Servers_ListByResourceGroup",
        "description": "Returns information about an Azure SQL server.",
        "parameters": [
          {
            "$ref": "#/parameters/ApiVersionParameter"
          },
          {
            "$ref": "#/parameters/SubscriptionIdParameter"
          },
          {
            "$ref": "#/parameters/ResourceGroupParameter"
          }
        ],
        "responses": {
          "200": {
            "description": "OK",
            "schema": {
              "$ref": "#/definitions/ServerListResult"
            }
          }
        },
        "x-ms-pageable": {
          "nextLinkName": null
        }
      }
    },
<<<<<<< HEAD
=======
    "/subscriptions/{subscriptionId}/resourceGroups/{resourceGroupName}/providers/Microsoft.Sql/servers/{serverName}/operationResults/versionUpgrade": {
      "delete": {
        "tags": [
          "ServerUpgrades"
        ],
        "operationId": "Servers_CancelUpgrade",
        "description": "Cancel a pending upgrade for the Azure SQL server.",
        "parameters": [
          {
            "$ref": "#/parameters/ApiVersionParameter"
          },
          {
            "$ref": "#/parameters/SubscriptionIdParameter"
          },
          {
            "$ref": "#/parameters/ResourceGroupParameter"
          },
          {
            "$ref": "#/parameters/ServerNameParameter"
          }
        ],
        "responses": {
          "200": {
            "description": "OK"
          },
          "204": {
            "description": "Accepted"
          }
        }
      },
      "get": {
        "tags": [
          "ServerUpgrades"
        ],
        "operationId": "Servers_GetUpgrade",
        "description": "Gets information about Upgrade status of an Azure SQL server.",
        "parameters": [
          {
            "$ref": "#/parameters/ApiVersionParameter"
          },
          {
            "$ref": "#/parameters/SubscriptionIdParameter"
          },
          {
            "$ref": "#/parameters/ResourceGroupParameter"
          },
          {
            "$ref": "#/parameters/ServerNameParameter"
          }
        ],
        "responses": {
          "200": {
            "description": "OK",
            "schema": {
              "$ref": "#/definitions/ServerUpgradeGetResult"
            }
          }
        }
      }
    },
    "/subscriptions/{subscriptionId}/resourceGroups/{resourceGroupName}/providers/Microsoft.Sql/servers/{serverName}/upgrade": {
      "post": {
        "tags": [
          "ServerUpgrades"
        ],
        "operationId": "Servers_StartUpgrade",
        "description": "Start an Azure SQL server upgrade.",
        "parameters": [
          {
            "$ref": "#/parameters/ApiVersionParameter"
          },
          {
            "$ref": "#/parameters/SubscriptionIdParameter"
          },
          {
            "$ref": "#/parameters/ResourceGroupParameter"
          },
          {
            "$ref": "#/parameters/ServerNameParameter"
          },
          {
            "name": "parameters",
            "in": "body",
            "required": true,
            "schema": {
              "$ref": "#/definitions/ServerUpgradeStartParameters"
            },
            "description": "The required parameters for the Azure SQL server upgrade."
          }
        ],
        "responses": {
          "202": {
            "description": "Accepted"
          }
        },
        "x-ms-long-running-operation": true
      }
    },
>>>>>>> f11b9b32
    "/subscriptions/{subscriptionId}/resourceGroups/{resourceGroupName}/providers/Microsoft.Sql/servers/{serverName}/usages": {
      "get": {
        "tags": [
          "Servers"
        ],
        "operationId": "Servers_ListUsages",
        "description": "Returns information about Azure SQL server usage.",
        "parameters": [
          {
            "$ref": "#/parameters/ApiVersionParameter"
          },
          {
            "$ref": "#/parameters/SubscriptionIdParameter"
          },
          {
            "$ref": "#/parameters/ResourceGroupParameter"
          },
          {
            "$ref": "#/parameters/ServerNameParameter"
          }
        ],
        "responses": {
          "200": {
            "description": "OK",
            "schema": {
              "$ref": "#/definitions/ServerMetricListResult"
            }
          }
        },
        "x-ms-pageable": {
          "nextLinkName": null
        }
      }
    },
    "/subscriptions/{subscriptionId}/resourceGroups/{resourceGroupName}/providers/Microsoft.Sql/servers/{serverName}/elasticPools/{elasticPoolName}": {
      "put": {
        "tags": [
          "ElasticPools"
        ],
        "operationId": "ElasticPools_CreateOrUpdate",
        "description": "Creates a new Azure SQL elastic pool or updates an existing Azure SQL elastic pool.",
        "parameters": [
          {
            "$ref": "#/parameters/ApiVersionParameter"
          },
          {
            "$ref": "#/parameters/SubscriptionIdParameter"
          },
          {
            "$ref": "#/parameters/ResourceGroupParameter"
          },
          {
            "$ref": "#/parameters/ServerNameParameter"
          },
          {
            "name": "elasticPoolName",
            "in": "path",
            "required": true,
            "type": "string",
            "description": "The name of the Azure SQL Elastic Pool to be operated on (Updated or created)."
          },
          {
            "name": "parameters",
            "in": "body",
            "required": true,
            "schema": {
              "$ref": "#/definitions/ElasticPool"
            },
            "description": "The required parameters for creating or updating an Elastic Pool."
          }
        ],
        "responses": {
          "200": {
            "description": "OK",
            "schema": {
              "$ref": "#/definitions/ElasticPool"
            }
          },
          "201": {
            "description": "Created",
            "schema": {
              "$ref": "#/definitions/ElasticPool"
            }
          },
          "202": {
            "description": "Accepted",
            "schema": {
              "$ref": "#/definitions/ElasticPool"
            }
          }
        },
        "x-ms-long-running-operation": true
      },
      "delete": {
        "tags": [
          "ElasticPools"
        ],
        "operationId": "ElasticPools_Delete",
        "description": "Deletes the Azure SQL elastic pool.",
        "parameters": [
          {
            "$ref": "#/parameters/ApiVersionParameter"
          },
          {
            "$ref": "#/parameters/SubscriptionIdParameter"
          },
          {
            "$ref": "#/parameters/ResourceGroupParameter"
          },
          {
            "$ref": "#/parameters/ServerNameParameter"
          },
          {
            "name": "elasticPoolName",
            "in": "path",
            "required": true,
            "type": "string",
            "description": "The name of the Azure SQL Elastic Pool to be deleted."
          }
        ],
        "responses": {
          "200": {
            "description": "OK"
          },
          "204": {
            "description": "Accepted"
          }
        }
      },
      "get": {
        "tags": [
          "ElasticPools"
        ],
        "operationId": "ElasticPools_Get",
        "description": "Gets information about an Azure SQL elastic pool.",
        "parameters": [
          {
            "$ref": "#/parameters/ApiVersionParameter"
          },
          {
            "$ref": "#/parameters/SubscriptionIdParameter"
          },
          {
            "$ref": "#/parameters/ResourceGroupParameter"
          },
          {
            "$ref": "#/parameters/ServerNameParameter"
          },
          {
            "name": "elasticPoolName",
            "in": "path",
            "required": true,
            "type": "string",
            "description": "The name of the Azure SQL Elastic Pool to be retrieved."
          }
        ],
        "responses": {
          "200": {
            "description": "OK",
            "schema": {
              "$ref": "#/definitions/ElasticPool"
            }
          }
        }
      }
    },
    "/subscriptions/{subscriptionId}/resourceGroups/{resourceGroupName}/providers/Microsoft.Sql/servers/{serverName}/elasticPools": {
      "get": {
        "tags": [
          "ElasticPools"
        ],
        "operationId": "ElasticPools_ListByServer",
        "description": "Returns information about Azure SQL elastic pools.",
        "parameters": [
          {
            "$ref": "#/parameters/ApiVersionParameter"
          },
          {
            "$ref": "#/parameters/SubscriptionIdParameter"
          },
          {
            "$ref": "#/parameters/ResourceGroupParameter"
          },
          {
            "$ref": "#/parameters/ServerNameParameter"
          }
        ],
        "responses": {
          "200": {
            "description": "OK",
            "schema": {
              "$ref": "#/definitions/ElasticPoolListResult"
            }
          }
        },
        "x-ms-pageable": {
          "nextLinkName": null
        }
      }
    },
    "/subscriptions/{subscriptionId}/resourceGroups/{resourceGroupName}/providers/Microsoft.Sql/servers/{serverName}/elasticPools/{elasticPoolName}/elasticPoolActivity": {
      "get": {
        "tags": [
          "ElasticPools"
        ],
        "operationId": "ElasticPools_ListActivity",
        "description": "Returns information about Azure SQL elastic pool activities.",
        "parameters": [
          {
            "$ref": "#/parameters/ApiVersionParameter"
          },
          {
            "$ref": "#/parameters/SubscriptionIdParameter"
          },
          {
            "$ref": "#/parameters/ResourceGroupParameter"
          },
          {
            "$ref": "#/parameters/ServerNameParameter"
          },
          {
            "name": "elasticPoolName",
            "in": "path",
            "required": true,
            "type": "string",
            "description": "The name of the Azure SQL Elastic Pool for which to get the current activity."
          }
        ],
        "responses": {
          "200": {
            "description": "OK",
            "schema": {
              "$ref": "#/definitions/ElasticPoolActivityListResult"
            }
          }
        },
        "x-ms-pageable": {
          "nextLinkName": null
        }
      }
    },
    "/subscriptions/{subscriptionId}/resourceGroups/{resourceGroupName}/providers/Microsoft.Sql/servers/{serverName}/elasticPools/{elasticPoolName}/elasticPoolDatabaseActivity": {
      "get": {
        "tags": [
          "ElasticPools"
        ],
        "operationId": "ElasticPools_ListDatabaseActivity",
        "description": "Returns information about activity on Azure SQL databases inside of an Azure SQL elastic pool.",
        "parameters": [
          {
            "name": "elasticPoolName",
            "in": "path",
            "required": true,
            "type": "string",
            "description": "The name of the Azure SQL Elastic Pool."
          },
          {
            "$ref": "#/parameters/ApiVersionParameter"
          },
          {
            "$ref": "#/parameters/SubscriptionIdParameter"
          },
          {
            "$ref": "#/parameters/ResourceGroupParameter"
          },
          {
            "$ref": "#/parameters/ServerNameParameter"
          }
        ],
        "responses": {
          "200": {
            "description": "OK",
            "schema": {
              "$ref": "#/definitions/ElasticPoolDatabaseActivityListResult"
            }
          }
        },
        "x-ms-pageable": {
          "nextLinkName": null
        }
      }
    },
    "/subscriptions/{subscriptionId}/resourceGroups/{resourceGroupName}/providers/Microsoft.Sql/servers/{serverName}/elasticPools/{elasticPoolName}/databases/{databaseName}": {
      "get": {
        "tags": [
          "ElasticPools"
        ],
        "operationId": "ElasticPools_GetDatabase",
        "description": "Gets information about an Azure SQL database inside of an Azure SQL elastic pool.",
        "parameters": [
          {
            "$ref": "#/parameters/ApiVersionParameter"
          },
          {
            "$ref": "#/parameters/SubscriptionIdParameter"
          },
          {
            "$ref": "#/parameters/ResourceGroupParameter"
          },
          {
            "$ref": "#/parameters/ServerNameParameter"
          },
          {
            "name": "elasticPoolName",
            "in": "path",
            "required": true,
            "type": "string",
            "description": "The name of the Azure SQL Elastic Pool to be retrieved."
          },
          {
            "name": "databaseName",
            "in": "path",
            "required": true,
            "type": "string",
            "description": "The name of the Azure SQL database to be retrieved."
          }
        ],
        "responses": {
          "200": {
            "description": "OK",
            "schema": {
              "$ref": "#/definitions/Database"
            }
          }
        }
      }
    },
    "/subscriptions/{subscriptionId}/resourceGroups/{resourceGroupName}/providers/Microsoft.Sql/servers/{serverName}/elasticPools/{elasticPoolName}/databases": {
      "get": {
        "tags": [
          "ElasticPools"
        ],
        "operationId": "ElasticPools_ListDatabases",
        "description": "Returns information about an Azure SQL database inside of an Azure SQL elastic pool.",
        "parameters": [
          {
            "$ref": "#/parameters/ApiVersionParameter"
          },
          {
            "$ref": "#/parameters/SubscriptionIdParameter"
          },
          {
            "$ref": "#/parameters/ResourceGroupParameter"
          },
          {
            "$ref": "#/parameters/ServerNameParameter"
          },
          {
            "name": "elasticPoolName",
            "in": "path",
            "required": true,
            "type": "string",
            "description": "The name of the Azure SQL Elastic Pool to be retrieved."
          }
        ],
        "responses": {
          "200": {
            "description": "OK",
            "schema": {
              "$ref": "#/definitions/DatabaseListResult"
            }
          }
        },
        "x-ms-pageable": {
          "nextLinkName": null
        }
      }
    },
    "/subscriptions/{subscriptionId}/resourceGroups/{resourceGroupName}/providers/Microsoft.Sql/servers/{serverName}/recommendedElasticPools/{recommendedElasticPoolName}": {
      "get": {
        "tags": [
          "RecommendedElasticPools"
        ],
        "operationId": "RecommendedElasticPools_Get",
        "description": "Gets information about an Azure SQL Recommended Elastic Pool.",
        "parameters": [
          {
            "$ref": "#/parameters/ApiVersionParameter"
          },
          {
            "$ref": "#/parameters/SubscriptionIdParameter"
          },
          {
            "$ref": "#/parameters/ResourceGroupParameter"
          },
          {
            "$ref": "#/parameters/ServerNameParameter"
          },
          {
            "name": "recommendedElasticPoolName",
            "in": "path",
            "required": true,
            "type": "string",
            "description": "The name of the Azure SQL Recommended Elastic Pool to be retrieved."
          }
        ],
        "responses": {
          "200": {
            "description": "OK",
            "schema": {
              "$ref": "#/definitions/RecommendedElasticPool"
            }
          }
        }
      }
    },
    "/subscriptions/{subscriptionId}/resourceGroups/{resourceGroupName}/providers/Microsoft.Sql/servers/{serverName}/recommendedElasticPools/{recommendedElasticPoolName}/databases/{databaseName}": {
      "get": {
        "tags": [
          "RecommendedElasticPools"
        ],
        "operationId": "RecommendedElasticPools_GetDatabases",
        "description": "Gets information about an Azure SQL database inside of an Azure SQL Recommended Elastic Pool.",
        "parameters": [
          {
            "$ref": "#/parameters/ApiVersionParameter"
          },
          {
            "$ref": "#/parameters/SubscriptionIdParameter"
          },
          {
            "$ref": "#/parameters/ResourceGroupParameter"
          },
          {
            "$ref": "#/parameters/ServerNameParameter"
          },
          {
            "name": "recommendedElasticPoolName",
            "in": "path",
            "required": true,
            "type": "string",
            "description": "The name of the Azure SQL Elastic Pool to be retrieved."
          },
          {
            "name": "databaseName",
            "in": "path",
            "required": true,
            "type": "string",
            "description": "The name of the Azure SQL database to be retrieved."
          }
        ],
        "responses": {
          "200": {
            "description": "OK",
            "schema": {
              "$ref": "#/definitions/Database"
            }
          }
        }
      }
    },
    "/subscriptions/{subscriptionId}/resourceGroups/{resourceGroupName}/providers/Microsoft.Sql/servers/{serverName}/recommendedElasticPools": {
      "get": {
        "tags": [
          "RecommendedElasticPools"
        ],
        "operationId": "RecommendedElasticPools_List",
        "description": "Returns information about Azure SQL Recommended Elastic Pools.",
        "parameters": [
          {
            "$ref": "#/parameters/ApiVersionParameter"
          },
          {
            "$ref": "#/parameters/SubscriptionIdParameter"
          },
          {
            "$ref": "#/parameters/ResourceGroupParameter"
          },
          {
            "$ref": "#/parameters/ServerNameParameter"
          }
        ],
        "responses": {
          "200": {
            "description": "OK",
            "schema": {
              "$ref": "#/definitions/RecommendedElasticPoolListResult"
            }
          }
        },
        "x-ms-pageable": {
          "nextLinkName": null
        }
      }
    },
    "/subscriptions/{subscriptionId}/resourceGroups/{resourceGroupName}/providers/Microsoft.Sql/servers/{serverName}/recommendedElasticPools/{recommendedElasticPoolName}/databases": {
      "get": {
        "tags": [
          "RecommendedElasticPools"
        ],
        "operationId": "RecommendedElasticPools_ListDatabases",
        "description": "Returns information about an Azure SQL database inside of an Azure SQL Recommended Elastic Pool.",
        "parameters": [
          {
            "$ref": "#/parameters/ApiVersionParameter"
          },
          {
            "$ref": "#/parameters/SubscriptionIdParameter"
          },
          {
            "$ref": "#/parameters/ResourceGroupParameter"
          },
          {
            "$ref": "#/parameters/ServerNameParameter"
          },
          {
            "name": "recommendedElasticPoolName",
            "in": "path",
            "required": true,
            "type": "string",
            "description": "The name of the Azure SQL Recommended Elastic Pool to be retrieved."
          }
        ],
        "responses": {
          "200": {
            "description": "OK",
            "schema": {
              "$ref": "#/definitions/DatabaseListResult"
            }
          }
        },
        "x-ms-pageable": {
          "nextLinkName": null
        }
      }
    },
    "/subscriptions/{subscriptionId}/resourceGroups/{resourceGroupName}/providers/Microsoft.Sql/servers/{serverName}/recommendedElasticPools/{recommendedElasticPoolName}/metrics": {
      "get": {
        "tags": [
          "RecommendedElasticPools"
        ],
        "operationId": "RecommendedElasticPools_ListMetrics",
        "description": "Returns information about an recommended elastic pool metrics.",
        "parameters": [
          {
            "$ref": "#/parameters/ApiVersionParameter"
          },
          {
            "$ref": "#/parameters/SubscriptionIdParameter"
          },
          {
            "$ref": "#/parameters/ResourceGroupParameter"
          },
          {
            "$ref": "#/parameters/ServerNameParameter"
          },
          {
            "name": "recommendedElasticPoolName",
            "in": "path",
            "required": true,
            "type": "string",
            "description": "The name of the Azure SQL Recommended Elastic Pool to be retrieved."
          }
        ],
        "responses": {
          "200": {
            "description": "OK",
            "schema": {
              "$ref": "#/definitions/RecommendedElasticPoolListMetricsResult"
            }
          }
        },
        "x-ms-pageable": {
          "nextLinkName": null
        }
      }
    },
    "/subscriptions/{subscriptionId}/resourceGroups/{resourceGroupName}/providers/Microsoft.Sql/servers/{serverName}/databases/{databaseName}/serviceTierAdvisors/{serviceTierAdvisorName}": {
      "get": {
        "tags": [
          "ServiceTierAdvisors"
        ],
        "operationId": "Databases_GetServiceTierAdvisor",
        "description": "Gets information about a service tier advisor.",
        "parameters": [
          {
            "$ref": "#/parameters/ApiVersionParameter"
          },
          {
            "$ref": "#/parameters/SubscriptionIdParameter"
          },
          {
            "$ref": "#/parameters/ResourceGroupParameter"
          },
          {
            "$ref": "#/parameters/ServerNameParameter"
          },
          {
            "name": "databaseName",
            "in": "path",
            "required": true,
            "type": "string",
            "description": "The name of database."
          },
          {
            "name": "serviceTierAdvisorName",
            "in": "path",
            "required": true,
            "type": "string",
            "description": "The name of service tier advisor."
          }
        ],
        "responses": {
          "200": {
            "description": "OK",
            "schema": {
              "$ref": "#/definitions/ServiceTierAdvisor"
            }
          }
        }
      }
    },
    "/subscriptions/{subscriptionId}/resourceGroups/{resourceGroupName}/providers/Microsoft.Sql/servers/{serverName}/databases/{databaseName}/serviceTierAdvisors": {
      "get": {
        "tags": [
          "ServiceTierAdvisors"
        ],
        "operationId": "Databases_ListServiceTierAdvisors",
        "description": "Returns information about service tier advisors for specified database.",
        "parameters": [
          {
            "$ref": "#/parameters/ApiVersionParameter"
          },
          {
            "$ref": "#/parameters/SubscriptionIdParameter"
          },
          {
            "$ref": "#/parameters/ResourceGroupParameter"
          },
          {
            "$ref": "#/parameters/ServerNameParameter"
          },
          {
            "name": "databaseName",
            "in": "path",
            "required": true,
            "type": "string",
            "description": "The name of database."
          }
        ],
        "responses": {
          "200": {
            "description": "OK",
            "schema": {
              "$ref": "#/definitions/ServiceTierAdvisorListResult"
            }
          }
        },
        "x-ms-pageable": {
          "nextLinkName": null
        }
      }
    },
    "/subscriptions/{subscriptionId}/resourceGroups/{resourceGroupName}/providers/Microsoft.Sql/servers/{serverName}/serviceObjectives/{serviceObjectiveName}": {
      "get": {
        "tags": [
          "ServiceObjectives"
        ],
        "operationId": "Servers_GetServiceObjective",
        "description": "Gets information about an Azure SQL database Service Objective.",
        "parameters": [
          {
            "$ref": "#/parameters/ApiVersionParameter"
          },
          {
            "$ref": "#/parameters/SubscriptionIdParameter"
          },
          {
            "$ref": "#/parameters/ResourceGroupParameter"
          },
          {
            "$ref": "#/parameters/ServerNameParameter"
          },
          {
            "name": "serviceObjectiveName",
            "in": "path",
            "required": true,
            "type": "string",
            "description": "The name of the service objective to retrieve."
          }
        ],
        "responses": {
          "200": {
            "description": "OK",
            "schema": {
              "$ref": "#/definitions/ServiceObjective"
            }
          }
        }
      }
    },
    "/subscriptions/{subscriptionId}/resourceGroups/{resourceGroupName}/providers/Microsoft.Sql/servers/{serverName}/serviceObjectives": {
      "get": {
        "tags": [
          "ServiceObjectives"
        ],
        "operationId": "Servers_ListServiceObjectives",
        "description": "Returns information about Azure SQL database Service Objectives.",
        "parameters": [
          {
            "$ref": "#/parameters/ApiVersionParameter"
          },
          {
            "$ref": "#/parameters/SubscriptionIdParameter"
          },
          {
            "$ref": "#/parameters/ResourceGroupParameter"
          },
          {
            "$ref": "#/parameters/ServerNameParameter"
          }
        ],
        "responses": {
          "200": {
            "description": "OK",
            "schema": {
              "$ref": "#/definitions/ServiceObjectiveListResult"
            }
          }
        },
        "x-ms-pageable": {
          "nextLinkName": null
        }
      }
    },
    "/subscriptions/{subscriptionId}/resourceGroups/{resourceGroupName}/providers/Microsoft.Sql/servers/{serverName}/databases/{databaseName}/transparentDataEncryption/current": {
      "put": {
        "tags": [
          "TransparentDataEncryption"
        ],
        "operationId": "Databases_CreateOrUpdateTransparentDataEncryptionConfiguration",
        "description": "Creates or updates an Azure SQL Database Transparent Data Encryption Operation.",
        "parameters": [
          {
            "$ref": "#/parameters/ApiVersionParameter"
          },
          {
            "$ref": "#/parameters/SubscriptionIdParameter"
          },
          {
            "$ref": "#/parameters/ResourceGroupParameter"
          },
          {
            "$ref": "#/parameters/ServerNameParameter"
          },
          {
            "name": "databaseName",
            "in": "path",
            "required": true,
            "type": "string",
            "description": "The name of the Azure SQL database for which setting the Transparent Data Encryption applies."
          },
          {
            "name": "parameters",
            "in": "body",
            "required": true,
            "schema": {
              "$ref": "#/definitions/TransparentDataEncryption"
            },
            "description": "The required parameters for creating or updating transparent data encryption."
          }
        ],
        "responses": {
          "200": {
            "description": "OK",
            "schema": {
              "$ref": "#/definitions/TransparentDataEncryption"
            }
          },
          "201": {
            "description": "Created",
            "schema": {
              "$ref": "#/definitions/TransparentDataEncryption"
            }
          }
        }
      },
      "get": {
        "tags": [
          "TransparentDataEncryption"
        ],
        "operationId": "Databases_GetTransparentDataEncryptionConfiguration",
        "description": "Gets an Azure SQL Database Transparent Data Encryption Response.",
        "parameters": [
          {
            "$ref": "#/parameters/ApiVersionParameter"
          },
          {
            "$ref": "#/parameters/SubscriptionIdParameter"
          },
          {
            "$ref": "#/parameters/ResourceGroupParameter"
          },
          {
            "$ref": "#/parameters/ServerNameParameter"
          },
          {
            "name": "databaseName",
            "in": "path",
            "required": true,
            "type": "string",
            "description": "The name of the Azure SQL database for which the Transparent Data Encryption applies."
          }
        ],
        "responses": {
          "200": {
            "description": "OK",
            "schema": {
              "$ref": "#/definitions/TransparentDataEncryption"
            }
          }
        }
      }
    },
    "/subscriptions/{subscriptionId}/resourceGroups/{resourceGroupName}/providers/Microsoft.Sql/servers/{serverName}/databases/{databaseName}/transparentDataEncryption/current/operationResults": {
      "get": {
        "tags": [
          "TransparentDataEncryption"
        ],
        "operationId": "Databases_ListTransparentDataEncryptionActivity",
        "description": "Returns an Azure SQL Database Transparent Data Encryption Activity Response.",
        "parameters": [
          {
            "$ref": "#/parameters/ApiVersionParameter"
          },
          {
            "$ref": "#/parameters/SubscriptionIdParameter"
          },
          {
            "$ref": "#/parameters/ResourceGroupParameter"
          },
          {
            "$ref": "#/parameters/ServerNameParameter"
          },
          {
            "name": "databaseName",
            "in": "path",
            "required": true,
            "type": "string",
            "description": "The name of the Azure SQL database for which the Transparent Data Encryption applies."
          }
        ],
        "responses": {
          "200": {
            "description": "OK",
            "schema": {
              "$ref": "#/definitions/TransparentDataEncryptionActivityListResult"
            }
          }
        },
        "x-ms-pageable": {
          "nextLinkName": null
        }
      }
    }
  },
  "definitions": {
    "RecommendedElasticPoolMetric": {
      "properties": {
        "dateTime": {
          "type": "string",
          "format": "date-time",
          "description": "The time of metric (ISO8601 format)."
        },
        "dtu": {
          "type": "number",
          "format": "double",
          "description": "Gets or sets the DTUs (Database Transaction Units). See https://azure.microsoft.com/documentation/articles/sql-database-what-is-a-dtu/"
        },
        "sizeGB": {
          "type": "number",
          "format": "double",
          "description": "Gets or sets size in gigabytes."
        }
      },
      "description": "Represents Azure SQL recommended elastic pool metric."
    },
    "RecommendedElasticPoolProperties": {
      "properties": {
        "databaseEdition": {
          "readOnly": true,
          "type": "string",
          "description": "The edition of the Azure SQL Recommended Elastic Pool. The ElasticPoolEditions enumeration contains all the valid editions.",
          "enum": [
            "Basic",
            "Standard",
            "Premium"
          ],
          "x-ms-enum": {
            "name": "ElasticPoolEditions",
            "modelAsString": true
          }
        },
        "dtu": {
          "type": "number",
          "format": "double",
          "description": "The DTU for the SQL Azure Recommended Elastic Pool."
        },
        "databaseDtuMin": {
          "type": "number",
          "format": "double",
          "description": "The minimum DTU for the database."
        },
        "databaseDtuMax": {
          "type": "number",
          "format": "double",
          "description": "The maximum DTU for the database."
        },
        "storageMB": {
          "type": "number",
          "format": "double",
          "description": "Gets storage size in megabytes."
        },
        "observationPeriodStart": {
          "readOnly": true,
          "type": "string",
          "format": "date-time",
          "description": "The observation period start (ISO8601 format)."
        },
        "observationPeriodEnd": {
          "readOnly": true,
          "type": "string",
          "format": "date-time",
          "description": "The observation period start (ISO8601 format)."
        },
        "maxObservedDtu": {
          "readOnly": true,
          "type": "number",
          "format": "double",
          "description": "Gets maximum observed DTU."
        },
        "maxObservedStorageMB": {
          "readOnly": true,
          "type": "number",
          "format": "double",
          "description": "Gets maximum observed storage in megabytes."
        },
        "databases": {
          "readOnly": true,
          "type": "array",
          "items": {
            "$ref": "#/definitions/Database"
          },
          "description": "The list of Azure SQL Databases in this pool. Expanded property"
        },
        "metrics": {
          "readOnly": true,
          "type": "array",
          "items": {
            "$ref": "#/definitions/RecommendedElasticPoolMetric"
          },
          "description": "The list of Azure SQL Databases housed in the server. Expanded property"
        }
      },
      "description": "Represents the properties of an Azure SQL Recommended Elastic Pool."
    },
    "RecommendedElasticPool": {
      "properties": {
        "properties": {
          "x-ms-client-flatten": true,
          "$ref": "#/definitions/RecommendedElasticPoolProperties",
          "description": "The properites representing the resource."
        }
      },
      "allOf": [
        {
          "$ref": "#/definitions/Resource"
        }
      ],
      "description": "Represents an Azure SQL Recommended Elastic Pool."
    },
    "RecommendedElasticPoolListResult": {
      "properties": {
        "value": {
          "type": "array",
          "items": {
            "$ref": "#/definitions/RecommendedElasticPool"
          },
          "description": "The list of Azure SQL Recommended Elastic Pools hosted in the server."
        }
      },
      "required": ["value"],
      "description": "Represents the response to a List Azure SQL Recommended Elastic Pool request."
    },
    "RecommendedElasticPoolListMetricsResult": {
      "properties": {
        "value": {
          "type": "array",
          "items": {
            "$ref": "#/definitions/RecommendedElasticPoolMetric"
          },
          "description": "The list of Azure SQL Recommended Elastic Pools metrics."
        }
      },
      "required": ["value"],
      "description": "Represents the response to a List Azure SQL Recommended Elastic Pool metrics request."
    },
    "RecommendedDatabaseProperties": {
      "properties": {
        "Name": {
          "type": "string",
          "description": "The name of the Azure SQL database being upgraded."
        },
        "TargetEdition": {
          "type": "string",
          "description": "The target edition for the Azure SQL database being upgraded.",
          "enum": [
              "Basic",
              "Standard",
              "Premium",
              "Free",
              "Stretch",
              "DataWarehouse"
          ],
          "x-ms-enum": {
              "name": "TargetDatabaseEditions",
              "modelAsString": true
          }
        },
        "TargetServiceLevelObjective": {
          "type": "string",
          "description": "The target Service Level Objective for the Azure SQL database being upgraded."
        }
      },
      "description": "Represents the properties of a recommended Azure SQL Database being upgraded."
    },
    "ElasticPoolProperties": {
      "properties": {
        "creationDate": {
          "readOnly": true,
          "type": "string",
          "format": "date-time",
          "description": "The creation date of the Azure SQL Elastic Pool (ISO8601 format)."
        },
        "state": {
          "readOnly": true,
          "type": "string",
          "enum": ["Creating", "Ready", "Disabled"],
          "description": "The state of the Azure SQL Elastic Pool.",
          "x-ms-enum": {
            "modelAsString": true,
            "name": "ElasticPoolState"
          }
        },
        "edition": {
          "type": "string",
          "description": "The edition of the Azure SQL Elastic Pool.",
          "enum": [
            "Basic",
            "Standard",
            "Premium"
          ],
          "x-ms-enum": {
            "name": "ElasticPoolEditions",
            "modelAsString": true
          }
        },
        "dtu": {
          "type": "integer",
          "format": "int32",
          "description": "The total shared DTU for the SQL Azure Database Elastic Pool."
        },
        "databaseDtuMax": {
          "type": "integer",
          "format": "int32",
          "description": "The maximum DTU any one SQL Azure Database can consume."
        },
        "databaseDtuMin": {
          "type": "integer",
          "format": "int32",
          "description": "The minimum DTU all SQL Azure Databases are guaranteed."
        },
        "storageMB": {
          "type": "integer",
          "format": "int32",
          "description": "Gets storage limit for the SQL Azure Database Elastic Pool in MB."
        }
      },
      "description": "Represents the properties of an Azure SQL Elastic Pool."
    },
    "ElasticPool": {
      "properties": {
        "properties": {
          "$ref": "#/definitions/ElasticPoolProperties",
          "description": "The properties representing the resource.",
          "x-ms-client-flatten": true
        }
      },
      "allOf": [
        {
          "$ref": "#/definitions/Resource"
        }
      ],
      "description": "Represents an Azure SQL Database elastic pool."
    },
    "ElasticPoolListResult": {
      "properties": {
        "value": {
          "type": "array",
          "items": {
            "$ref": "#/definitions/ElasticPool"
          },
          "description": "The list of Azure SQL Elastic Pools hosted in the server."
        }
      },
      "required": ["value"],
      "description": "Represents the response to a List Azure SQL Elastic Pool request."
    },
    "ElasticPoolActivityProperties": {
      "properties": {
        "endTime": {
          "readOnly": true,
          "type": "string",
          "format": "date-time",
          "description": "The time the operation finished (ISO8601 format)."
        },
        "errorCode": {
          "readOnly": true,
          "type": "integer",
          "format": "int32",
          "description": "The error code if available."
        },
        "errorMessage": {
          "readOnly": true,
          "type": "string",
          "description": "The error message if available."
        },
        "errorSeverity": {
          "readOnly": true,
          "type": "integer",
          "format": "int32",
          "description": "The error severity if available."
        },
        "operation": {
          "readOnly": true,
          "type": "string",
          "description": "The operation name."
        },
        "operationId": {
          "readOnly": true,
          "type": "string",
          "description": "The unique operation ID."
        },
        "percentComplete": {
          "readOnly": true,
          "type": "integer",
          "format": "int32",
          "description": "The percentage complete if available."
        },
        "requestedDatabaseDtuMax": {
          "readOnly": true,
          "type": "integer",
          "format": "int32",
          "description": "The requested max DTU per database if available."
        },
        "requestedDatabaseDtuMin": {
          "readOnly": true,
          "type": "integer",
          "format": "int32",
          "description": "The requested min DTU per database if available."
        },
        "requestedDtu": {
          "readOnly": true,
          "type": "integer",
          "format": "int32",
          "description": "The requested DTU for the pool if available."
        },
        "requestedElasticPoolName": {
          "readOnly": true,
          "type": "string",
          "description": "The requested name for the Elastic Pool if available."
        },
        "requestedStorageLimitInGB": {
          "readOnly": true,
          "type": "integer",
          "format": "int64",
          "description": "The requested storage limit for the pool in GB if available."
        },
        "elasticPoolName": {
          "readOnly": true,
          "type": "string",
          "description": "The name of the Elastic Pool."
        },
        "serverName": {
          "readOnly": true,
          "type": "string",
          "description": "The name of the Azure SQL server the Elastic Pool is in."
        },
        "startTime": {
          "readOnly": true,
          "type": "string",
          "format": "date-time",
          "description": "The time the operation started (ISO8601 format)."
        },
        "state": {
          "readOnly": true,
          "type": "string",
          "description": "The current state of the operation."
        }
      },
      "description": "Represents the properties of an Azure SQL Elastic Pool."
    },
    "ElasticPoolActivity": {
      "properties": {
        "properties": {
          "$ref": "#/definitions/ElasticPoolActivityProperties",
          "description": "The properties representing the resource.",
          "x-ms-client-flatten": true
        }
      },
      "allOf": [
        {
          "$ref": "#/definitions/Resource"
        }
      ],
      "description": "Represents the activity on an Azure SQL Elastic Pool."
    },
    "ElasticPoolActivityListResult": {
      "properties": {
        "value": {
          "type": "array",
          "items": {
            "$ref": "#/definitions/ElasticPoolActivity"
          },
          "description": "The list of Azure SQL Elastic Pool Activities."
        }
      },
      "required": ["value"],
      "description": "Represents the response to a List Azure SQL Elastic Pool Activity request."
    },
    "ElasticPoolDatabaseActivityProperties": {
      "properties": {
        "databaseName": {
          "readOnly": true,
          "type": "string",
          "description": "The database name."
        },
        "endTime": {
          "readOnly": true,
          "type": "string",
          "format": "date-time",
          "description": "The time the operation finished (ISO8601 format)."
        },
        "errorCode": {
          "readOnly": true,
          "type": "integer",
          "format": "int32",
          "description": "The error code if available."
        },
        "errorMessage": {
          "readOnly": true,
          "type": "string",
          "description": "The error message if available."
        },
        "errorSeverity": {
          "readOnly": true,
          "type": "integer",
          "format": "int32",
          "description": "The error severity if available."
        },
        "operation": {
          "readOnly": true,
          "type": "string",
          "description": "The operation name."
        },
        "operationId": {
          "readOnly": true,
          "type": "string",
          "description": "The unique operation ID."
        },
        "percentComplete": {
          "readOnly": true,
          "type": "integer",
          "format": "int32",
          "description": "The percentage complete if available."
        },
        "requestedElasticPoolName": {
          "readOnly": true,
          "type": "string",
          "description": "The name for the Elastic Pool the database is moving into if available."
        },
        "currentElasticPoolName": {
          "readOnly": true,
          "type": "string",
          "description": "The name of the current Elastic Pool the database is in if available."
        },
        "currentServiceObjective": {
          "readOnly": true,
          "type": "string",
          "description": "The name of the current service objective if available."
        },
        "requestedServiceObjective": {
          "readOnly": true,
          "type": "string",
          "description": "The name of the requested service objective if available."
        },
        "serverName": {
          "readOnly": true,
          "type": "string",
          "description": "The name of the Azure SQL server the Elastic Pool is in."
        },
        "startTime": {
          "readOnly": true,
          "type": "string",
          "format": "date-time",
          "description": "The time the operation started (ISO8601 format)."
        },
        "state": {
          "readOnly": true,
          "type": "string",
          "description": "The current state of the operation."
        }
      },
      "description": "Represents the properties of an Azure SQL Elastic Pool Database Activity."
    },
    "ElasticPoolDatabaseActivity": {
      "properties": {
        "properties": {
          "$ref": "#/definitions/ElasticPoolDatabaseActivityProperties",
          "description": "The properties representing the resource.",
          "x-ms-client-flatten": true
        }
      },
      "allOf": [
        {
          "$ref": "#/definitions/Resource"
        }
      ],
      "description": "Represents the activity on an Azure SQL Elastic Pool."
    },
    "ElasticPoolDatabaseActivityListResult": {
      "properties": {
        "value": {
          "type": "array",
          "items": {
            "$ref": "#/definitions/ElasticPoolDatabaseActivity"
          },
          "description": "The list of Azure SQL Elastic Pool Database Activities."
        }
      },
      "required": ["value"],
      "description": "Represents the response to a List Azure SQL Elastic Pool Database Activity request."
    },
    "ServerProperties": {
      "properties": {
        "fullyQualifiedDomainName": {
          "readOnly": true,
          "type": "string",
          "description": "The fully qualified domain name of the server."
        },
        "version": {
          "type": "string",
          "enum": ["2.0", "12.0"],
          "description": "The version of the server.",
          "x-ms-enum": {
              "name": "ServerVersion",
              "modelAsString": true
          }
        },
        "administratorLogin": {
          "type": "string",
          "description": "Administrator username for the server. Can only be specified when the server is being created (and is required for creation)."
        },
        "administratorLoginPassword": {
          "type": "string",
          "description": "The administrator login password (required for server creation)."
        }
      },
      "description": "Represents the properties of an Azure SQL server."
    },
    "Server": {
      "properties": {
        "properties": {
          "$ref": "#/definitions/ServerProperties",
          "description": "Represents the properties of the resource.",
          "x-ms-client-flatten": true
        }
      },
      "allOf": [
        {
          "$ref": "#/definitions/Resource"
        }
      ],
      "description": "Represents an Azure SQL server."
    },
    "ServerListResult": {
      "properties": {
        "value": {
          "type": "array",
          "items": {
            "$ref": "#/definitions/Server"
          },
          "description": "The list of Azure SQL servers."
        }
      },
      "required": ["value"],
      "description": "Represents the response to a Get Azure SQL server request."
<<<<<<< HEAD
=======
    },
    "ServerUpgradeGetResult": {
      "properties": {
        "status": {
          "readOnly": true,
          "type": "string",
          "description": "The status of the Azure SQL server upgrade."
        },
        "scheduleUpgradeAfterTime": {
          "readOnly": true,
          "type": "string",
          "format": "date-time",
          "description": "The schedule time of the Azure SQL server upgrade (ISO8601 format)."
        }
      },
      "description": "Represents the response to a Get request for upgrade status of an Azure SQL server."
    },
    "ServerUpgradeProperties": {
      "properties": {
        "Version": {
          "type": "string",
          "enum": ["12.0"],
          "description": "The version for the Azure SQL server being upgraded.",
          "x-ms-enum": {
              "name": "ServerUpgradeVersion",
              "modelAsString": true
          }
        },
        "ScheduleUpgradeAfterUtcDateTime": {
          "type": "string",
          "format": "date-time",
          "description": "The earliest time to upgrade the Azure SQL server (ISO8601 format)."
        },
        "DatabaseCollection": {
          "type": "array",
          "items": {
            "$ref": "#/definitions/RecommendedDatabaseProperties"
          },
          "description": "The collection of recommended database properties to upgrade the Azure SQL server."
        },
        "ElasticPoolCollection": {
          "type": "array",
          "items": {
            "$ref": "#/definitions/UpgradeRecommendedElasticPoolProperties"
          },
          "description": "The collection of recommended elastic pool properties to upgrade the Azure SQL server."
        }
      },
      "required": [
        "Version"
      ],
      "description": "Start Azure SQL server upgrade properties."
    },
    "ServerUpgradeStartParameters": {
      "properties": {
        "serverUpgradeProperties": {
          "$ref": "#/definitions/ServerUpgradeProperties",
          "description": "The properties of the Azure SQL server upgrade.",
          "x-ms-client-flatten": true
        }
      },
      "required": [
        "serverUpgradeProperties"
      ],
      "description": "Start Azure SQL server upgrade parameters."
>>>>>>> f11b9b32
    },
    "UpgradeRecommendedElasticPoolProperties": {
      "properties": {
        "Name": {
          "type": "string",
          "description": "The name of the Azure SQL Recommended Elastic Pool being upgraded."
        },
        "Edition": {
          "type": "string",
          "enum": ["Basic", "Standard", "Premium"],
          "description": "The target edition for the Azure SQL Recommended Elastic Pool being upgraded.",
          "x-ms-enum": {
              "name": "TargetElasticPoolEditions"
          }
        },
        "Dtu": {
          "type": "integer",
          "format": "int32",
          "description": "The DTU guarantee for the Azure SQL Recommended Elastic Pool being upgraded."
        },
        "StorageMb": {
          "type": "integer",
          "format": "int32",
          "description": "The storage limit in MB for the Azure SQL Recommended Elastic Pool being upgraded."
        },
        "DatabaseDtuMin": {
          "type": "integer",
          "format": "int32",
          "description": "The DTU guarantee for database for the Azure SQL Recommended Elastic Pool being upgraded."
        },
        "DatabaseDtuMax": {
          "type": "integer",
          "format": "int32",
          "description": "The DTU cap for database for the Azure SQL Recommended Elastic Pool being upgraded."
        },
        "DatabaseCollection": {
          "type": "array",
          "items": {
            "type": "string"
          },
          "description": "The list of database names to be put in the Azure SQL Recommended Elastic Pool being upgraded."
        },
        "IncludeAllDatabases": {
          "type": "boolean",
          "description": "Gets or sets whether all databases to be put in the Azure SQL Recommended Elastic Pool being upgraded."
        }
      },
      "required": ["Name", "Edition"],
      "description": "Represents the properties of a Azure SQL Recommended Elastic Pool being upgraded."
    },
    "RecommendedIndexProperties": {
      "properties": {
        "action": {
          "readOnly": true,
          "type": "string",
          "enum": [
            "Create",
            "Drop",
            "Rebuild"
          ],
          "description": "The proposed index action. You can create a missing index, drop an unused index, or rebuild an existing index to improve its performance. Possible values are 'Create', 'Drop', 'Rebuild'.",
          "x-ms-enum": {
           "name": "RecommendedIndexActions"
          }
        },
        "state": {
          "readOnly": true,
          "enum": [
            "Active",
            "Pending",
            "Executing",
            "Verifying",
            "Pending Revert",
            "Reverting",
            "Reverted",
            "Ignored",
            "Expired",
            "Blocked",
            "Success"
          ],
          "type": "string",
          "description": "The current recommendation state. Current options are: 'Active', 'Pending', 'Executing', 'Verifying', 'Pending Revert', 'Reverting', 'Reverted', 'Ignored', 'Expired', 'Blocked', 'Success'.",
          "x-ms-enum": {
           "name": "RecommendedIndexStates"
          }
        },
        "created": {
          "readOnly": true,
          "type": "string",
          "format": "date-time",
          "description": "The UTC datetime showing when this resource was created (ISO8601 format)."
        },
        "lastModified": {
          "readOnly": true,
          "type": "string",
          "format": "date-time",
          "description": "The UTC datetime of when was this resource last changed (ISO8601 format)."
        },
        "indexType": {
          "readOnly": true,
          "enum": [
            "CLUSTERED",
            "NONCLUSTERED",
            "COLUMNSTORE",
            "CLUSTERED COLUMNSTORE"
          ],
          "type": "string",
          "description": "The type of index (CLUSTERED, NONCLUSTERED, COLUMNSTORE, CLUSTERED COLUMNSTORE)",
          "x-ms-enum": {
           "name": "RecommendedIndexTypes"
          }
        },
        "schema": {
          "readOnly": true,
          "type": "string",
          "description": "The schema where table to build index over resides"
        },
        "table": {
          "readOnly": true,
          "type": "string",
          "description": "The table on which to build index."
        },
        "columns": {
          "readOnly": true,
          "type": "array",
          "items": {
            "type": "string"
          },
          "description": "Columns over which to build index"
        },
        "includedColumns": {
          "readOnly": true,
          "type": "array",
          "items": {
            "type": "string"
          },
          "description": "The list of column names to be included in the index"
        },
        "indexScript": {
          "readOnly": true,
          "type": "string",
          "description": "The full build index script"
        },
        "estimatedImpact": {
          "readOnly": true,
          "type": "array",
          "items": {
            "$ref": "#/definitions/OperationImpact"
          },
          "description": "The estimated impact of doing recommended index action."
        },
        "reportedImpact": {
          "readOnly": true,
          "type": "array",
          "items": {
            "$ref": "#/definitions/OperationImpact"
          },
          "description": "The values reported after index action is complete."
        }
      },
      "description": "Represents the properties of an Azure SQL Database recommended index."
    },
    "RecommendedIndex": {
      "properties": {
        "properties": {
          "$ref": "#/definitions/RecommendedIndexProperties",
          "readOnly": true,
          "x-ms-client-flatten": true,
          "description": "The properties representing the resource."
        }
      },
      "allOf": [
        {
          "$ref": "#/definitions/Resource"
        }
      ],
      "description": "Represents an Azure SQL Database recommended index."
    },
    "TransparentDataEncryptionProperties": {
      "properties": {
        "status": {
          "type": "string",
          "description": "The status of the Azure SQL Database Transparent Data Encryption.",
          "enum": [
            "Enabled",
            "Disabled"
          ],
          "x-ms-enum": {
            "name": "TransparentDataEncryptionStates"
          }
        }
      },
      "description": "Represents the properties of an Azure SQL Database Transparent Data Encryption."
    },
    "TransparentDataEncryption": {
      "properties": {
        "properties": {
          "x-ms-client-flatten": true,
          "$ref": "#/definitions/TransparentDataEncryptionProperties",
          "description": "Represents the properties of the resource."
        }
      },
      "allOf": [
        {
          "$ref": "#/definitions/SqlSubResource"
        }
      ],
      "description": "Represents an Azure SQL Database Transparent Data Encryption ."
    },
    "DatabaseProperties": {
      "properties": {
        "collation": {
          "type": "string",
          "description": "The collation of the Azure SQL database."
        },
        "creationDate": {
          "readOnly": true,
          "type": "string",
          "format": "date-time",
          "description": "The creation date of the Azure SQL database (ISO8601 format)."
        },
        "containmentState": {
          "readOnly": true,
          "type": "integer",
          "format": "int64",
          "description": "The containment state of the Azure SQL database."
        },
        "currentServiceObjectiveId": {
          "readOnly": true,
          "type": "string",
          "format": "uuid",
          "enum": [
            "dd6d99bb-f193-4ec1-86f2-43d3bccbc49c",
            "f1173c43-91bd-4aaa-973c-54e79e15235b",
            "1b1ebd4d-d903-4baa-97f9-4ea675f5e928",
            "455330e1-00cd-488b-b5fa-177c226f28b7",
            "789681b8-ca10-4eb0-bdf2-e0b050601b40",
            "7203483a-c4fb-4304-9e9f-17c71c904f5d",
            "a7d1b92d-c987-4375-b54d-2b1d0e0f5bb0",
            "a7c4c615-cfb1-464b-b252-925be0a19446"
            ],
          "description": "The current Service Level Objective ID of the Azure SQL database. This is the ID of the Service Level Objective that is currently active.",
          "x-ms-enum": {
            "modelAsString": true,
            "name": "ServiceObjectiveId"
          }
        },
        "databaseId": {
          "readOnly": true,
          "type": "string",
          "description": "The ID of the Azure SQL database."
        },
        "earliestRestoreDate": {
          "readOnly": true,
          "type": "string",
          "format": "date-time",
          "description": "The recovery period start date of the Azure SQL database. This records the start date and time when recovery is available for this Azure SQL Database (ISO8601 format)."
        },
        "createMode": {
          "type": "string",
          "description": "Specifies the type of database to create.",
          "enum": [
            "Copy",
            "Default",
            "NonReadableSecondary",
            "OnlineSecondary",
            "PointInTimeRestore",
            "Recovery",
            "Restore"
          ],
          "x-ms-enum": {
            "name": "createMode",
            "modelAsString": true
          }
        },
        "sourceDatabaseId": {
          "type": "string",
          "description": "Conditional. Specifies the resource ID of the source database. If createMode is not set to Default, then this value must be specified. The name of the source database must be the same. NOTE: Collation, Edition, and MaxSizeBytes must remain the same while the link is active. Values specified for these parameters will be ignored."
        },
        "edition": {
          "type": "string",
          "description": "The edition of the Azure SQL database. The DatabaseEditions enumeration contains all the valid editions.",
          "enum": [
            "Web",
            "Business",
            "Basic",
            "Standard",
            "Premium",
            "Free",
            "Stretch",
            "DataWarehouse"
          ],
          "x-ms-enum": {
            "name": "DatabaseEditions",
            "modelAsString": true
          }
        },
        "maxSizeBytes": {
          "type": "string",
          "description": "The max size of the Azure SQL database expressed in bytes. Note: Only the following sizes are supported (in addition to limitations being placed on each edition): { 100 MB | 500 MB |1 GB | 5 GB | 10 GB | 20 GB | 30 GB … 150 GB | 200 GB … 500 GB }"
        },
        "requestedServiceObjectiveId": {
          "type": "string",
          "format": "uuid",
          "enum": [
            "dd6d99bb-f193-4ec1-86f2-43d3bccbc49c",
            "f1173c43-91bd-4aaa-973c-54e79e15235b",
            "1b1ebd4d-d903-4baa-97f9-4ea675f5e928",
            "455330e1-00cd-488b-b5fa-177c226f28b7",
            "789681b8-ca10-4eb0-bdf2-e0b050601b40",
            "7203483a-c4fb-4304-9e9f-17c71c904f5d",
            "a7d1b92d-c987-4375-b54d-2b1d0e0f5bb0",
            "a7c4c615-cfb1-464b-b252-925be0a19446"
            ],
          "description": "The configured Service Level Objective ID of the Azure SQL database. This is the Service Level Objective that is in the process of being applied to the Azure SQL database. Once successfully updated, it will match the value of currentServiceObjectiveId property.",
          "x-ms-enum": {
            "modelAsString": true,
            "name": "ServiceObjectiveId"
          }
        },
        "requestedServiceObjectiveName": {
          "type": "string",
          "enum": [
            "Basic",
            "S0",
            "S1",
            "S2",
            "S3",
            "P1",
            "P2",
            "P3"
            ],
          "x-ms-enum": {
            "modelAsString": true,
            "name": "ServiceObjectiveName"
          },
          "description": "The name of the configured Service Level Objective of the Azure SQL database. This is the Service Level Objective that is in the process of being applied to the Azure SQL database. Once successfully updated, it will match the value of serviceLevelObjective property."
        },
        "serviceLevelObjective": {
          "readOnly": true,
          "type": "string",
          "enum": [
            "Basic",
            "S0",
            "S1",
            "S2",
            "S3",
            "P1",
            "P2",
            "P3"
            ],
          "x-ms-enum": {
            "modelAsString": true,
            "name": "ServiceObjectiveName"
          },
          "description": "The current Service Level Objective of the Azure SQL database."
        },
        "status": {
          "readOnly": true,
          "type": "string",
          "description": "The status of the Azure SQL database."
        },
        "elasticPoolName": {
          "type": "string",
          "description": "The name of the Azure SQL Elastic Pool the database is in."
        },
        "defaultSecondaryLocation": {
          "readOnly": true,
          "type": "string",
          "description": "The default secondary region for this database."
        },
        "serviceTierAdvisors": {
          "readOnly": true,
          "type": "array",
          "items": {
            "$ref": "#/definitions/ServiceTierAdvisor"
          },
          "description": "The list of service tier advisors for this database. Expanded property"
        },
        "upgradeHint": {
          "$ref": "#/definitions/UpgradeHint",
          "readOnly": true,
          "description": "The upgrade hint for this database."
        },
        "schemas": {
          "readOnly": true,
          "type": "array",
          "items": {
            "$ref": "#/definitions/Schema"
          },
          "description": "The schemas from this database."
        },
        "transparentDataEncryption": {
          "readOnly": true,
          "type": "array",
          "items": {
            "$ref": "#/definitions/TransparentDataEncryption"
          },
          "description": "The transparent data encryption info for this database."
        },
        "recommendedIndex": {
          "readOnly": true,
          "type": "array",
          "items": {
            "$ref": "#/definitions/RecommendedIndex"
          },
          "description": "The recommended indices for this database."
        }
      },
      "description": "Represents the properties of an Azure SQL Database."
    },
    "Database": {
      "properties": {
        "properties": {
          "$ref": "#/definitions/DatabaseProperties",
          "description": "The properties representing the resource.",
          "x-ms-client-flatten": true
        }
      },
      "allOf": [
        {
          "$ref": "#/definitions/Resource"
        }
      ],
      "description": "Represents an Azure SQL Database."
    },
    "DatabaseListResult": {
      "properties": {
        "value": {
          "type": "array",
          "items": {
            "$ref": "#/definitions/Database"
          },
          "description": "The list of Azure SQL Databases housed in the server."
        }
      },
      "required": ["value"],
      "description": "Represents the response to a List Azure SQL Database request."
    },
    "ServiceTierAdvisorProperties": {
      "properties": {
        "observationPeriodStart": {
          "readOnly": true,
          "type": "string",
          "format": "date-time",
          "description": "The observation period start (ISO8601 format)."
        },
        "observationPeriodEnd": {
          "readOnly": true,
          "type": "string",
          "format": "date-time",
          "description": "The observation period start (ISO8601 format)."
        },
        "activeTimeRatio": {
          "readOnly": true,
          "type": "number",
          "format": "double",
          "description": "The activeTimeRatio for service tier advisor."
        },
        "minDtu": {
          "readOnly": true,
          "type": "number",
          "format": "double",
          "description": "Gets or sets minDtu for service tier advisor."
        },
        "avgDtu": {
          "readOnly": true,
          "type": "number",
          "format": "double",
          "description": "Gets or sets avgDtu for service tier advisor."
        },
        "maxDtu": {
          "readOnly": true,
          "type": "number",
          "format": "double",
          "description": "Gets or sets maxDtu for service tier advisor."
        },
        "maxSizeInGB": {
          "readOnly": true,
          "type": "number",
          "format": "double",
          "description": "Gets or sets maxSizeInGB for service tier advisor."
        },
        "serviceLevelObjectiveUsageMetrics": {
          "readOnly": true,
          "type": "array",
          "items": {
            "$ref": "#/definitions/SloUsageMetric"
          },
          "description": "Gets or sets serviceLevelObjectiveUsageMetrics for the service tier advisor."
        },
        "currentServiceLevelObjective": {
          "readOnly": true,
          "type": "string",
          "format": "uuid",
          "description": "Gets or sets currentServiceLevelObjective for service tier advisor."
        },
        "currentServiceLevelObjectiveId": {
          "readOnly": true,
          "type": "string",
          "format": "uuid",
          "description": "Gets or sets currentServiceLevelObjectiveId for service tier advisor."
        },
        "usageBasedRecommendationServiceLevelObjective": {
          "readOnly": true,
          "type": "string",
          "description": "Gets or sets usageBasedRecommendationServiceLevelObjective for service tier advisor."
        },
        "usageBasedRecommendationServiceLevelObjectiveId": {
          "readOnly": true,
          "type": "string",
          "format": "uuid",
          "description": "Gets or sets usageBasedRecommendationServiceLevelObjectiveId for service tier advisor."
        },
        "databaseSizeBasedRecommendationServiceLevelObjective": {
          "readOnly": true,
          "type": "string",
          "description": "Gets or sets databaseSizeBasedRecommendationServiceLevelObjective for service tier advisor."
        },
        "databaseSizeBasedRecommendationServiceLevelObjectiveId": {
          "readOnly": true,
          "type": "string",
          "format": "uuid",
          "description": "Gets or sets databaseSizeBasedRecommendationServiceLevelObjectiveId for service tier advisor."
        },
        "disasterPlanBasedRecommendationServiceLevelObjective": {
          "readOnly": true,
          "type": "string",
          "description": "Gets or sets disasterPlanBasedRecommendationServiceLevelObjective for service tier advisor."
        },
        "disasterPlanBasedRecommendationServiceLevelObjectiveId": {
          "readOnly": true,
          "type": "string",
          "format": "uuid",
          "description": "Gets or sets disasterPlanBasedRecommendationServiceLevelObjectiveId for service tier advisor."
        },
        "overallRecommendationServiceLevelObjective": {
          "readOnly": true,
          "type": "string",
          "description": "Gets or sets overallRecommendationServiceLevelObjective for service tier advisor."
        },
        "overallRecommendationServiceLevelObjectiveId": {
          "readOnly": true,
          "type": "string",
          "format": "uuid",
          "description": "Gets or sets overallRecommendationServiceLevelObjectiveId for service tier advisor."
        },
        "confidence": {
          "readOnly": true,
          "type": "number",
          "format": "double",
          "description": "Gets or sets confidence for service tier advisor."
        }
      },
      "description": "Represents the properties of a Service Tier Advisor."
    },
    "ServiceTierAdvisor": {
      "properties": {
        "properties": {
          "readOnly": true,
          "$ref": "#/definitions/ServiceTierAdvisorProperties",
          "description": "The properites representing the resource.",
          "x-ms-client-flatten": true
        }
      },
      "allOf": [
        {
          "$ref": "#/definitions/SqlSubResource"
        }
      ],
      "description": "Represents a Service Tier Advisor."
    },
    "SloUsageMetric": {
      "properties": {
        "serviceLevelObjective": {
          "type": "string",
          "description": "The serviceLevelObjective for SLO usage metric.",
          "enum": [
            "Basic",
            "S0",
            "S1",
            "S2",
            "S3",
            "P1",
            "P2",
            "P3"
            ],
            "x-ms-enum": {
            "modelAsString": true,
            "name": "ServiceObjectiveName"
          }
        },
        "serviceLevelObjectiveId": {
          "type": "string",
          "format": "uuid",
          "description": "The serviceLevelObjectiveId for SLO usage metric.",
          "enum": [
            "dd6d99bb-f193-4ec1-86f2-43d3bccbc49c",
            "f1173c43-91bd-4aaa-973c-54e79e15235b",
            "1b1ebd4d-d903-4baa-97f9-4ea675f5e928",
            "455330e1-00cd-488b-b5fa-177c226f28b7",
            "789681b8-ca10-4eb0-bdf2-e0b050601b40",
            "7203483a-c4fb-4304-9e9f-17c71c904f5d",
            "a7d1b92d-c987-4375-b54d-2b1d0e0f5bb0",
            "a7c4c615-cfb1-464b-b252-925be0a19446"
            ],
            "x-ms-enum": {
            "modelAsString": true,
            "name": "ServiceObjectiveId"
          }
        },
        "inRangeTimeRatio": {
          "type": "number",
          "format": "double",
          "description": "Gets or sets inRangeTimeRatio for SLO usage metric."
        }
      },
      "allOf": [
        {
          "$ref": "#/definitions/Resource"
        }
      ],
      "description": "Represents a Slo Usage Metric."
    },
    "UpgradeHint": {
      "properties": {
        "targetServiceLevelObjective": {
          "type": "string",
          "description": "TargetServiceLevelObjective for upgrade hint."
        },
        "targetServiceLevelObjectiveId": {
          "type": "string",
          "format": "uuid",
          "description": "TargetServiceLevelObjectiveId for upgrade hint."
        }
      },
      "allOf": [
        {
          "$ref": "#/definitions/Resource"
        }
      ],
      "description": "Represents a Upgrade Hint."
    },
    "TableProperties": {
      "properties": {
        "tableType": {
          "readOnly": true,
          "type": "string",
          "description": "The type of Azure SQL Database table.",
          "enum": [
            "BaseTable",
            "View"
          ],
          "x-ms-enum": {
            "name": "TableType"
          }
        },
        "columns": {
          "readOnly": true,
          "type": "array",
          "items": {
            "$ref": "#/definitions/Column"
          },
          "description": "The columns from this table."
        },
        "recommendedIndexes": {
          "readOnly": true,
          "type": "array",
          "items": {
            "$ref": "#/definitions/RecommendedIndex"
          },
          "description": "The recommended indices for this table."
        }
      },
      "description": "Represents the properties of an Azure SQL Database table."
    },
    "ColumnProperties": {
      "properties": {
        "columnType": {
          "readOnly": true,
          "type": "string",
          "description": "The type of Azure SQL Database table column."
        }
      },
      "description": "Represents the properties of an Azure SQL Database table column."
    },
    "OperationImpact": {
      "properties": {
        "name": {
          "readOnly": true,
          "type": "string",
          "description": "The name of the impact dimension."
        },
        "unit": {
          "readOnly": true,
          "type": "string",
          "description": "The unit in which estimated impact to dimension is measured."
        },
        "changeValueAbsolute": {
          "readOnly": true,
          "type": "number",
          "format": "double",
          "description": "The absolute impact to dimension."
        },
        "changeValueRelative": {
          "readOnly": true,
          "type": "number",
          "format": "double",
          "description": "The relative impact to dimension (null if not applicable)"
        }
      },
      "description": "Represents impact of an operation, both in absolute and relative terms."
    },
    "Column": {
      "properties": {
        "properties": {
          "$ref": "#/definitions/ColumnProperties",
          "description": "The properties representing the resource.",
          "x-ms-client-flatten": true
        }
      },
      "allOf": [
        {
          "$ref": "#/definitions/Resource"
        }
      ],
      "description": "Represents an Azure SQL Database table column."
    },
    "Table": {
      "properties": {
        "properties": {
          "$ref": "#/definitions/TableProperties",
          "description": "The properties representing the resource.",
          "x-ms-client-flatten": true
        }
      },
      "allOf": [
        {
          "$ref": "#/definitions/Resource"
        }
      ],
      "description": "Represents an Azure SQL Database table."
    },
    "SchemaProperties": {
      "properties": {
        "tables": {
          "readOnly": true,
          "type": "array",
          "items": {
            "$ref": "#/definitions/Table"
          },
          "description": "The tables from this database."
        }
      },
      "description": "Represents the properties of an Azure SQL Database schema."
    },
    "Schema": {
      "properties": {
        "properties": {
          "$ref": "#/definitions/SchemaProperties",
          "description": "The properties representing the resource.",
          "x-ms-client-flatten": true
        }
      },
      "allOf": [
        {
          "$ref": "#/definitions/Resource"
        }
      ],
      "description": "Represents an Azure SQL Database schema."
    },
    "RestorePointProperties": {
      "properties": {
        "restorePointType": {
          "readOnly": true,
          "type": "string",
          "description": "The restore point type of the Azure SQL database restore point.",
          "enum": [
            "DISCRETE",
            "CONTINUOUS"
          ],
          "x-ms-enum": {
            "name": "RestorePointTypes"
          }
        },
        "restorePointCreationDate": {
          "readOnly": true,
          "type": "string",
          "format": "date-time",
          "description": "Restore point creation time (ISO8601 format). Populated when restorePointType = CONTINUOUS. Null otherwise."
        },
        "earliestRestoreDate": {
          "readOnly": true,
          "type": "string",
          "format": "date-time",
          "description": "Earliest restore time (ISO8601 format). Populated when restorePointType = DISCRETE. Null otherwise."
        }
      },
      "description": "Represents the properties of an Azure SQL Database restore point."
    },
    "RestorePoint": {
      "properties": {
        "properties": {
          "$ref": "#/definitions/RestorePointProperties",
          "description": "The properties representing the restore point.",
          "x-ms-client-flatten": true
        }
      },
      "allOf": [
        {
          "$ref": "#/definitions/Resource"
        }
      ],
      "description": "Represents an Azure SQL Database restore point."
    },
    "RestorePointListResult": {
      "properties": {
        "value": {
          "type": "array",
          "items": {
            "$ref": "#/definitions/RestorePoint"
          },
          "description": "The list of a given Azure SQL Database restore points."
        }
      },
      "required": ["value"],
      "description": "Represents the response to a List Azure SQL Database restore points request."
    },
    "DatabaseMetric": {
      "properties": {
        "resourceName": {
          "readOnly": true,
          "type": "string",
          "description": "The name of the resource."
        },
        "displayName": {
          "readOnly": true,
          "type": "string",
          "description": "The metric display name."
        },
        "currentValue": {
          "readOnly": true,
          "type": "number",
          "format": "double",
          "description": "The current value of the metric."
        },
        "limit": {
          "readOnly": true,
          "type": "number",
          "format": "double",
          "description": "The current limit of the metric."
        },
        "unit": {
          "readOnly": true,
          "type": "string",
          "description": "The units of the metric."
        },
        "nextResetTime": {
          "readOnly": true,
          "type": "string",
          "format": "date-time",
          "description": "The next reset time for the metric (ISO8601 format)."
        }
      },
      "description": "Represents Azure SQL Database metrics."
    },
    "DatabaseMetricListResult": {
      "properties": {
        "value": {
          "type": "array",
          "items": {
            "$ref": "#/definitions/DatabaseMetric"
          },
          "description": "The list of Azure SQL Database metrics for the database."
        }
      },
      "required": ["value"],
      "description": "Represents the response to a List Azure SQL Database metrics request."
    },
    "ServerMetric": {
      "properties": {
        "resourceName": {
          "readOnly": true,
          "type": "string",
          "description": "The name of the resource."
        },
        "displayName": {
          "readOnly": true,
          "type": "string",
          "description": "The metric display name."
        },
        "currentValue": {
          "readOnly": true,
          "type": "number",
          "format": "double",
          "description": "The current value of the metric."
        },
        "limit": {
          "readOnly": true,
          "type": "number",
          "format": "double",
          "description": "The current limit of the metric."
        },
        "unit": {
          "readOnly": true,
          "type": "string",
          "description": "The units of the metric."
        },
        "nextResetTime": {
          "readOnly": true,
          "type": "string",
          "format": "date-time",
          "description": "The next reset time for the metric (ISO8601 format)."
        }
      },
      "description": "Represents Azure SQL server metrics."
    },
    "ServerMetricListResult": {
      "properties": {
        "value": {
          "type": "array",
          "items": {
            "$ref": "#/definitions/ServerMetric"
          },
          "description": "The list of Azure SQL server metrics for the server."
        }
      },
      "required": ["value"],
      "description": "Represents the response to a List Azure SQL server metrics request."
    },
    "ServiceTierAdvisorListResult": {
      "properties": {
        "value": {
          "type": "array",
          "items": {
            "$ref": "#/definitions/ServiceTierAdvisor"
          },
          "description": "The list of service tier advisors for specified database."
        }
      },
      "required": ["value"],
      "description": "Represents the response to a list service tier advisor request."
    },
    "ServiceObjectiveProperties": {
      "properties": {
        "serviceObjectiveName": {
          "readOnly": true,
          "type": "string",
          "description": "The name for the service objective."
        },
        "isDefault": {
          "readOnly": true,
          "type": "boolean",
          "description": "Gets whether the service level objective is the default service objective."
        },
        "isSystem": {
          "readOnly": true,
          "type": "boolean",
          "description": "Gets whether the service level objective is a system service objective."
        },
        "description": {
          "readOnly": true,
          "type": "string",
          "description": "The description for the service level objective."
        },
        "enabled": {
          "readOnly": true,
          "type": "boolean",
          "description": "Gets whether the service level objective is enabled."
        }
      },
      "description": "Represents the properties of an Azure SQL Database Service Objective."
    },
    "ServiceObjective": {
      "properties": {
        "properties": {
          "x-ms-client-flatten": true,
          "$ref": "#/definitions/ServiceObjectiveProperties",
          "description": "Represents the properties of the resource."
        }
      },
      "allOf": [
        {
          "$ref": "#/definitions/SqlSubResource"
        }
      ],
      "description": "Represents an Azure SQL Database Service Objective."
    },
    "ServiceObjectiveListResult": {
      "properties": {
        "value": {
          "type": "array",
          "items": {
            "$ref": "#/definitions/ServiceObjective"
          },
          "description": "The list of Azure SQL Database Service Objectives."
        }
      },
      "required": ["value"],
      "description": "Represents the response to a Get Azure SQL Database Service Objectives request."
    },
    "TransparentDataEncryptionActivityProperties": {
      "properties": {
        "status": {
          "readOnly": true,
          "type": "string",
          "description": "The status of the Azure SQL database.",
          "enum": [
            "Encrypting",
            "Decrypting"
          ],
          "x-ms-enum": {
            "name": "TransparentDataEncryptionActivityStates",
            "modelAsString": true
          }
        },
        "percentComplete": {
          "readOnly": true,
          "type": "number",
          "format": "float",
          "description": "The percent complete of the transparent data encryption scan for a Azure SQL Database."
        }
      },
      "description": "Represents the properties of an Azure SQL Database Transparent Data Encryption Scan."
    },
    "TransparentDataEncryptionActivity": {
      "properties": {
        "properties": {
          "x-ms-client-flatten": true,
          "$ref": "#/definitions/TransparentDataEncryptionActivityProperties",
          "description": "Represents the properties of the resource."
        }
      },
      "allOf": [
        {
          "$ref": "#/definitions/SqlSubResource"
        }
      ],
      "description": "Represents an Azure SQL Database Transparent Data Encryption Scan."
    },
    "TransparentDataEncryptionActivityListResult": {
      "properties": {
        "value": {
          "type": "array",
          "items": {
            "$ref": "#/definitions/TransparentDataEncryptionActivity"
          },
          "description": "The list of Azure SQL Database Transparent Data Encryption Activities."
        }
      },
      "required": ["value"],
      "description": "Represents the response to a List Azure SQL Database Transparent Data Encryption Activity request."
    },
    "Resource": {
      "description": "Resource properties",
      "properties": {
        "name": {
          "readOnly": true,
          "type": "string",
          "description": "Resource name"
        },
        "id": {
          "readOnly": true,
          "type": "string",
          "description": "Resource ID"
        },
        "type": {
          "readOnly": true,
          "type": "string",
          "description": "Resource type"
        },
        "location": {
          "type": "string",
          "description": "Resource location"
        },
        "tags": {
          "type": "object",
          "additionalProperties": {
            "type": "string"
          },
          "description": "Resource tags"
        }
      },
      "required": [
        "location"
      ],
      "x-ms-azure-resource": true
    },
    "SqlSubResource": {
      "description": "Subresource properties",
      "properties": {
        "name": {
          "readOnly": true,
          "type": "string",
          "description": "Resource name"
        },
        "id": {
          "readOnly": true,
          "type": "string",
          "description": "The resource ID."
        }
      }
    }
  },
  "parameters": {
    "SubscriptionIdParameter": {
      "name": "subscriptionId",
      "in": "path",
      "required": true,
      "type": "string",
      "description": "The subscription ID that identifies an Azure subscription."
    },
    "ApiVersionParameter": {
      "name": "api-version",
      "in": "query",
      "required": true,
      "type": "string",
      "description": "The API version to use for the request."
    },
    "ResourceGroupParameter": {
      "name": "resourceGroupName",
      "in": "path",
      "required": true,
      "type": "string",
      "description": "The name of the resource group that contains the resource. You can obtain this value from the Azure Resource Manager API or the portal.",
      "x-ms-parameter-location": "method"
    },
    "ServerNameParameter": {
      "name": "serverName",
      "in": "path",
      "required": true,
      "type": "string",
      "description": "The name of the Azure SQL server.",
      "x-ms-parameter-location": "method"
    }
  }
}<|MERGE_RESOLUTION|>--- conflicted
+++ resolved
@@ -512,107 +512,7 @@
         }
       }
     },
-<<<<<<< HEAD
-=======
-    "/subscriptions/{subscriptionId}/resourceGroups/{resourceGroupName}/providers/Microsoft.Sql/servers/{serverName}/operationResults/versionUpgrade": {
-      "delete": {
-        "tags": [
-          "ServerUpgrades"
-        ],
-        "operationId": "Servers_CancelUpgrade",
-        "description": "Cancel a pending upgrade for the Azure SQL server.",
-        "parameters": [
-          {
-            "$ref": "#/parameters/ApiVersionParameter"
-          },
-          {
-            "$ref": "#/parameters/SubscriptionIdParameter"
-          },
-          {
-            "$ref": "#/parameters/ResourceGroupParameter"
-          },
-          {
-            "$ref": "#/parameters/ServerNameParameter"
-          }
-        ],
-        "responses": {
-          "200": {
-            "description": "OK"
-          },
-          "204": {
-            "description": "Accepted"
-          }
-        }
-      },
-      "get": {
-        "tags": [
-          "ServerUpgrades"
-        ],
-        "operationId": "Servers_GetUpgrade",
-        "description": "Gets information about Upgrade status of an Azure SQL server.",
-        "parameters": [
-          {
-            "$ref": "#/parameters/ApiVersionParameter"
-          },
-          {
-            "$ref": "#/parameters/SubscriptionIdParameter"
-          },
-          {
-            "$ref": "#/parameters/ResourceGroupParameter"
-          },
-          {
-            "$ref": "#/parameters/ServerNameParameter"
-          }
-        ],
-        "responses": {
-          "200": {
-            "description": "OK",
-            "schema": {
-              "$ref": "#/definitions/ServerUpgradeGetResult"
-            }
-          }
-        }
-      }
-    },
-    "/subscriptions/{subscriptionId}/resourceGroups/{resourceGroupName}/providers/Microsoft.Sql/servers/{serverName}/upgrade": {
-      "post": {
-        "tags": [
-          "ServerUpgrades"
-        ],
-        "operationId": "Servers_StartUpgrade",
-        "description": "Start an Azure SQL server upgrade.",
-        "parameters": [
-          {
-            "$ref": "#/parameters/ApiVersionParameter"
-          },
-          {
-            "$ref": "#/parameters/SubscriptionIdParameter"
-          },
-          {
-            "$ref": "#/parameters/ResourceGroupParameter"
-          },
-          {
-            "$ref": "#/parameters/ServerNameParameter"
-          },
-          {
-            "name": "parameters",
-            "in": "body",
-            "required": true,
-            "schema": {
-              "$ref": "#/definitions/ServerUpgradeStartParameters"
-            },
-            "description": "The required parameters for the Azure SQL server upgrade."
-          }
-        ],
-        "responses": {
-          "202": {
-            "description": "Accepted"
-          }
-        },
-        "x-ms-long-running-operation": true
-      }
-    },
->>>>>>> f11b9b32
+
     "/subscriptions/{subscriptionId}/resourceGroups/{resourceGroupName}/providers/Microsoft.Sql/servers/{serverName}/usages": {
       "get": {
         "tags": [
@@ -2010,75 +1910,8 @@
       },
       "required": ["value"],
       "description": "Represents the response to a Get Azure SQL server request."
-<<<<<<< HEAD
-=======
-    },
-    "ServerUpgradeGetResult": {
-      "properties": {
-        "status": {
-          "readOnly": true,
-          "type": "string",
-          "description": "The status of the Azure SQL server upgrade."
-        },
-        "scheduleUpgradeAfterTime": {
-          "readOnly": true,
-          "type": "string",
-          "format": "date-time",
-          "description": "The schedule time of the Azure SQL server upgrade (ISO8601 format)."
-        }
-      },
-      "description": "Represents the response to a Get request for upgrade status of an Azure SQL server."
-    },
-    "ServerUpgradeProperties": {
-      "properties": {
-        "Version": {
-          "type": "string",
-          "enum": ["12.0"],
-          "description": "The version for the Azure SQL server being upgraded.",
-          "x-ms-enum": {
-              "name": "ServerUpgradeVersion",
-              "modelAsString": true
-          }
-        },
-        "ScheduleUpgradeAfterUtcDateTime": {
-          "type": "string",
-          "format": "date-time",
-          "description": "The earliest time to upgrade the Azure SQL server (ISO8601 format)."
-        },
-        "DatabaseCollection": {
-          "type": "array",
-          "items": {
-            "$ref": "#/definitions/RecommendedDatabaseProperties"
-          },
-          "description": "The collection of recommended database properties to upgrade the Azure SQL server."
-        },
-        "ElasticPoolCollection": {
-          "type": "array",
-          "items": {
-            "$ref": "#/definitions/UpgradeRecommendedElasticPoolProperties"
-          },
-          "description": "The collection of recommended elastic pool properties to upgrade the Azure SQL server."
-        }
-      },
-      "required": [
-        "Version"
-      ],
-      "description": "Start Azure SQL server upgrade properties."
-    },
-    "ServerUpgradeStartParameters": {
-      "properties": {
-        "serverUpgradeProperties": {
-          "$ref": "#/definitions/ServerUpgradeProperties",
-          "description": "The properties of the Azure SQL server upgrade.",
-          "x-ms-client-flatten": true
-        }
-      },
-      "required": [
-        "serverUpgradeProperties"
-      ],
-      "description": "Start Azure SQL server upgrade parameters."
->>>>>>> f11b9b32
-    },
+    },
+
     "UpgradeRecommendedElasticPoolProperties": {
       "properties": {
         "Name": {
