--- conflicted
+++ resolved
@@ -1,4 +1,3 @@
-<<<<<<< HEAD
 [![Repo Status](http://img.shields.io/travis/Azure/azure-rest-api-specs/master.svg?style=flat-square&label=repo-status)](https://travis-ci.org/Azure/azure-rest-api-specs)
 
 # Azure REST API Specifications
@@ -78,126 +77,3 @@
 
 ---
 _This project has adopted the [Microsoft Open Source Code of Conduct](https://opensource.microsoft.com/codeofconduct/). For more information see the [Code of Conduct FAQ](https://opensource.microsoft.com/codeofconduct/faq/) or contact [opencode@microsoft.com](mailto:opencode@microsoft.com) with any additional questions or comments._Folder PATH listing for volume Windows
-
-=======
-[![Repo Status](http://img.shields.io/travis/Azure/azure-rest-api-specs/master.svg?style=flat-square&label=repo-status)](https://travis-ci.org/Azure/azure-rest-api-specs)
-
-# Azure REST API Specifications
-
-## Description
-
-This repository is the canonical source for REST API specifications for Microsoft Azure.
-
-## Basics
-If you're a spec author looking for information about all of of the repositories and steps in the pipeline, go to the [adx-documentation-pr](https://github.com/Azure/adx-documentation-pr) repository. Make sure to [join the Github Azure organization](http://aka.ms/azuregithub) to get access to that repo.
-
-## Getting started
-- Our [Contribution guidelines](./.github/CONTRIBUTING.md) walks you through the process of contributing to this repository.
-- The [/documentation](./documentation/) folder contains reference documentation for all aspects of Swagger and our recommended patterns. Start with the [Creating Swagger](./documentation/creating-swagger.md) page.
-
-## Directory Structure
-
-The structure of the directory should strictly follow these rules:
-- If the Rest end point is for management plane(going through ARM end point) then the top level folder must be the "arm-<service_name>". Else top folder name must be "<service_name>".
-- The second level must be the API versions
-- The third level must be the format of the specification (ex. swagger)
-- The fourth level must be the specifications
-
-The structure should appear like so:
-```bash
-.
-├── arm-authorization
-│   └── 2015-01-01
-│       └── swagger
-│           └── authorization.json
-├── arm-compute
-│   └── 2015-06-15
-│       └── swagger
-│           └── service.json
-├── arm-features
-│   └── 2014-08-01-preview
-│       └── swagger
-│           └── features.json
-├── arm-network
-│   └── 2015-05-01-preview
-│       └── swagger
-│           └── service.json
-├── arm-resources
-│   └── 2014-04-01-preview
-│       └── swagger
-│           └── service.json
-├── arm-storage
-│   └── 2015-05-01-preview
-│       └── swagger
-│           └── service.json
-├── arm-subscriptions
-│   └── 2014-04-01-preview
-│       └── swagger
-│           └── service.json
-├── arm-web
-├── documentation
-└── readme.md
-```
-
-## New Directory structure (effective July 10th 2017)
-
-Re-organization is being done to support upcoming profiles work and Data Plane swagger specs. The new structure will appear like below
- 
-```bash
-.
-
-Specification
-└──
-   ├──automation
-   |   └── resource-manager
-   |       └── Microsoft.Automation
-   |           └── 2015-10-31
-   |               └── examples
-   ├──batch
-   |   └── data-plane
-   |   |   └── Microsoft.Batch
-   |   |       └── 2015-12-01.2.2
-   |   |       └── 2016-02-01.3.0
-   |   |       └── 2016-07-01.3.1
-   |   |       └── 2017-01-01.4.0
-   |   |       |   └── examples
-   |   |       └── 2017-05-01.5.0
-   |   └── resource-manager
-   |       └── Microsoft.Batch
-   |           └──2015-12-01
-   |           └──2017-01-01
-   |           |   └──examples
-   |           └──2017-05-01
-   |               └──examples
-   └── billing
-   |   └── resource-manager
-   |       └── Microsoft.Billing
-   |           └── 2017-02-27-preview
-   |           |   └── examples
-   |           └── 2017-04-24-preview
-   |               └── examples
-   └── readme.md
-```
-### Changing the representation of composite swagger metadata
-
-Currently composite swagger metadata is captured in a .json file. The problem with the current representation is that it does not provide a way to track what versions of swagger specs were used in earlier releases. With the upcoming changes, we will be able to keep track of multiple versions of composition. The metadata will be captured in readme.md file under resource-manager folder. There won’t be a need for .json file. New structure in readme.md file looks like below. 
-Tag: package-2017-03
-These settings apply only when --tag=package-2017-03 is specified on the command line.
-input-file:
-- Microsoft.Compute/2017-03-30/compute.json
-- Microsoft.Compute/2017-03-30/disk.json
-- Microsoft.Compute/2017-03-30/runCommands.json
-- Microsoft.ContainerService/2017-01-31/containerService.json
-
-Please take a look at this [readme.md](https://github.com/Azure/azure-rest-api-specs/tree/reorg/specification/compute/resource-manager) (Acessible by Azure github org members only) to understand how the complete structure looks like.
-
-
-## Specs Format
-Currently, the specifications are expected to be in Swagger JSON format
-
-## Next steps
-The next step in the process after a spec is completed is to generate SDKs and API reference documentation. Go to the [Azure Developer Experience guide](https://github.com/Azure/adx-documentation-pr) for more information.
-
----
-_This project has adopted the [Microsoft Open Source Code of Conduct](https://opensource.microsoft.com/codeofconduct/). For more information see the [Code of Conduct FAQ](https://opensource.microsoft.com/codeofconduct/faq/) or contact [opencode@microsoft.com](mailto:opencode@microsoft.com) with any additional questions or comments._
->>>>>>> 5bb35271
